--- conflicted
+++ resolved
@@ -6,17 +6,11 @@
     annotationProcessor "io.micronaut.docs:micronaut-docs-asciidoc-config-props:$micronautDocsVersion"
     compileOnly "com.oracle.substratevm:svm"
     compile "org.hibernate:hibernate-core:5.4.6.Final", {
-<<<<<<< HEAD
-=======
         exclude group:'org.jboss.spec.javax.transaction', module:'jboss-transaction-api_1.2_spec'
->>>>>>> 013300da
         exclude group:'org.javassist', module:'javassist'
         exclude group:'org.jboss:jandex', module:'jar'
     }
-<<<<<<< HEAD
-=======
     compile 'jakarta.transaction:jakarta.transaction-api:1.3.3'
->>>>>>> 013300da
     compileOnly "org.hibernate:hibernate-jcache:5.4.6.Final"
     // included for Java 11
     runtime 'javax.xml.bind:jaxb-api:2.3.1'
